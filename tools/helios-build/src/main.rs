--- conflicted
+++ resolved
@@ -1410,11 +1410,7 @@
      * packages, plus other packages from the upstream helios-dev repository.
      */
     let templates = top_path(&["image", "templates"])?;
-<<<<<<< HEAD
-    let extras = rel_path(Some(&gate), &["etc-stlouis", "extras"])?;
     let omicron = top_path(&["tmp", "omicron", "global-zone-packages"])?;
-=======
->>>>>>> ac8a7e7e
     let brand_extras = rel_path(Some(&tempdir), &["omicron1"])?;
     let projects_extras = top_path(&["projects"])?;
     std::fs::create_dir_all(&brand_extras)?;
@@ -1435,11 +1431,7 @@
             cmd.arg("-F").arg("stress");
             cmd.arg("-E").arg(&cdock);
         }
-<<<<<<< HEAD
         cmd.arg("-E").arg(&omicron);
-        cmd.arg("-E").arg(&extras);
-=======
->>>>>>> ac8a7e7e
         cmd.arg("-E").arg(&brand_extras);
         cmd.arg("-E").arg(&projects_extras);
         cmd.arg("-F").arg(format!("repo_publisher={}", publisher));
@@ -1823,13 +1815,9 @@
         let url = project.url(false)?;
         let tmp = ensure_dir(&["tmp", &name])?;
 
-<<<<<<< HEAD
-        // Checkout the repository
-=======
         let log = log.new(o!("project" => name.to_string()));
         info!(log, "project {name}: {project:?}");
 
->>>>>>> ac8a7e7e
         if exists_dir(&path)? {
             info!(log, "clone {url} exists already at {path:?}");
             if project.auto_update {
